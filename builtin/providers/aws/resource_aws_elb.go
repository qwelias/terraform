--- conflicted
+++ resolved
@@ -231,32 +231,6 @@
 
 	d.Set("tags", tagsToMapELB(tags))
 
-<<<<<<< HEAD
-	if d.HasChange("health_check") {
-		vs := d.Get("health_check").(*schema.Set).List()
-		if len(vs) > 0 {
-			check := vs[0].(map[string]interface{})
-
-			configureHealthCheckOpts := elb.ConfigureHealthCheckInput{
-				LoadBalancerName: aws.String(d.Id()),
-				HealthCheck: &elb.HealthCheck{
-					HealthyThreshold:   aws.Long(int64(check["healthy_threshold"].(int))),
-					UnhealthyThreshold: aws.Long(int64(check["unhealthy_threshold"].(int))),
-					Interval:           aws.Long(int64(check["interval"].(int))),
-					Target:             aws.String(check["target"].(string)),
-					Timeout:            aws.Long(int64(check["timeout"].(int))),
-				},
-			}
-
-			_, err = elbconn.ConfigureHealthCheck(&configureHealthCheckOpts)
-			if err != nil {
-				return fmt.Errorf("Failure configuring health check: %s", err)
-			}
-		}
-	}
-
-=======
->>>>>>> 74bfbece
 	return resourceAwsElbUpdate(d, meta)
 }
 
@@ -265,13 +239,8 @@
 	elbName := d.Id()
 
 	// Retrieve the ELB properties for updating the state
-<<<<<<< HEAD
 	describeElbOpts := &elb.DescribeLoadBalancersInput{
-		LoadBalancerNames: []*string{aws.String(d.Id())},
-=======
-	describeElbOpts := &elb.DescribeAccessPointsInput{
-		LoadBalancerNames: []string{elbName},
->>>>>>> 74bfbece
+		LoadBalancerNames: []*string{aws.String(elbName)},
 	}
 
 	describeResp, err := elbconn.DescribeLoadBalancers(describeElbOpts)
@@ -425,8 +394,6 @@
 			LoadBalancerAttributes: &elb.LoadBalancerAttributes{
 				CrossZoneLoadBalancing: &elb.CrossZoneLoadBalancing{
 					Enabled: aws.Boolean(d.Get("cross_zone_load_balancing").(bool)),
-<<<<<<< HEAD
-=======
 				},
 				ConnectionSettings: &elb.ConnectionSettings{
 					IdleTimeout: aws.Integer(d.Get("idle_timeout").(int)),
@@ -434,7 +401,6 @@
 				ConnectionDraining: &elb.ConnectionDraining{
 					Enabled: aws.Boolean(d.Get("connection_draining").(bool)),
 					Timeout: aws.Integer(d.Get("connection_draining_timeout").(int)),
->>>>>>> 74bfbece
 				},
 			},
 		}
